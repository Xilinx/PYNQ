--- conflicted
+++ resolved
@@ -2,13 +2,6 @@
 MicroBlaze Soft Processors
 **************************
 
-<<<<<<< HEAD
-The MicroBlaze Soft Processor subsystem gives flexibility to support a wide range of hardware peripherals from Python. The MicroBlaze soft processor is intended as an offload processor, and can deal with the low level communication protocols and data processing and provides data from a sensor that can be accessed from Python. The subsystem is deterministic, and is suitable for real-time control. 
-
-MicroBlaze applications will typically be developed in C or C++, and will run bare-metal. 
-
-The following sections show how to develop applications for the MicroBlaze soft processors running inside an overlay. 
-=======
 The MicroBlaze Soft Processor subsystem gives flexibility to support a wide
 range of hardware peripherals from Python. The MicroBlaze soft processor is
 intended as an offload processor, and can deal with the low level communication
@@ -21,7 +14,6 @@
 
 The following sections show how to develop applications for the MicroBlaze soft
 processors running inside an overlay.
->>>>>>> 2be54dc4
 
 .. toctree::
     :maxdepth: 2
