#!/bin/bash

set -e

if mount | grep $PWD/build
then
  echo "Staging area still mounted - please run 'make delete' manually."
  exit 1
fi

if sudo losetup -a | grep rootfs
then
<<<<<<< HEAD
  echo "Loopback device still mounted please use losetup to unmount"
=======
  echo "Loopback device still mounted - please run 'make delete' manually."
>>>>>>> 8ec2a6a5
  exit 1
fi<|MERGE_RESOLUTION|>--- conflicted
+++ resolved
@@ -10,10 +10,6 @@
 
 if sudo losetup -a | grep rootfs
 then
-<<<<<<< HEAD
-  echo "Loopback device still mounted please use losetup to unmount"
-=======
   echo "Loopback device still mounted - please run 'make delete' manually."
->>>>>>> 8ec2a6a5
   exit 1
 fi