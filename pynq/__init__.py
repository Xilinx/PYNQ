#   Copyright (c) 2016, Xilinx, Inc.
#   All rights reserved.
# 
#   Redistribution and use in source and binary forms, with or without 
#   modification, are permitted provided that the following conditions are met:
#
#   1.  Redistributions of source code must retain the above copyright notice, 
#       this list of conditions and the following disclaimer.
#
#   2.  Redistributions in binary form must reproduce the above copyright 
#       notice, this list of conditions and the following disclaimer in the 
#       documentation and/or other materials provided with the distribution.
#
#   3.  Neither the name of the copyright holder nor the names of its 
#       contributors may be used to endorse or promote products derived from 
#       this software without specific prior written permission.
#
#   THIS SOFTWARE IS PROVIDED BY THE COPYRIGHT HOLDERS AND CONTRIBUTORS "AS IS"
#   AND ANY EXPRESS OR IMPLIED WARRANTIES, INCLUDING, BUT NOT LIMITED TO, 
#   THE IMPLIED WARRANTIES OF MERCHANTABILITY AND FITNESS FOR A PARTICULAR 
#   PURPOSE ARE DISCLAIMED. IN NO EVENT SHALL THE COPYRIGHT HOLDER OR 
#   CONTRIBUTORS BE LIABLE FOR ANY DIRECT, INDIRECT, INCIDENTAL, SPECIAL, 
#   EXEMPLARY, OR CONSEQUENTIAL DAMAGES (INCLUDING, BUT NOT LIMITED TO, 
#   PROCUREMENT OF SUBSTITUTE GOODS OR SERVICES; LOSS OF USE, DATA, OR PROFITS;
#   OR BUSINESS INTERRUPTION). HOWEVER CAUSED AND ON ANY THEORY OF LIABILITY, 
#   WHETHER IN CONTRACT, STRICT LIABILITY, OR TORT (INCLUDING NEGLIGENCE OR 
#   OTHERWISE) ARISING IN ANY WAY OUT OF THE USE OF THIS SOFTWARE, EVEN IF 
#   ADVISED OF THE POSSIBILITY OF SUCH DAMAGE.

from .mmio import MMIO
from .uio import UioController
from .xlnk import Xlnk
from .pl import PL
from .ps import Register
from .ps import Clocks
from .gpio import GPIO
from .devicetree import DeviceTreeSegment
from .interrupt import Interrupt
from .bitstream import Bitstream
from .overlay import Overlay
from .overlay import DefaultHierarchy
from .overlay import DefaultIP
from .pmbus import get_rails
from .pmbus import DataRecorder
from .buffer import allocate
from .pl_server import Device
from . import lib


__author__ = "Yun Rock Qu"
__copyright__ = "Copyright 2016, Xilinx"
__email__ = "pynq_support@xilinx.com"

__all__ = ['lib', 'tests']
<<<<<<< HEAD
__version__ = '2.5.1'
# This ID will always be tied to a specific release tag
# since the file will be modified to edit the version
__git_id__ = "$Id$"
=======
__version__ = '2.5.2'
__git_commit__ = "$Id$"
>>>>>>> 225428a2
<|MERGE_RESOLUTION|>--- conflicted
+++ resolved
@@ -52,12 +52,7 @@
 __email__ = "pynq_support@xilinx.com"
 
 __all__ = ['lib', 'tests']
-<<<<<<< HEAD
-__version__ = '2.5.1'
+__version__ = '2.5.2'
 # This ID will always be tied to a specific release tag
 # since the file will be modified to edit the version
-__git_id__ = "$Id$"
-=======
-__version__ = '2.5.2'
-__git_commit__ = "$Id$"
->>>>>>> 225428a2
+__git_id__ = "$Id$"