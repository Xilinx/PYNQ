#   Copyright (c) 2016, Xilinx, Inc.
#   All rights reserved.
# 
#   Redistribution and use in source and binary forms, with or without 
#   modification, are permitted provided that the following conditions are met:
#
#   1.  Redistributions of source code must retain the above copyright notice, 
#       this list of conditions and the following disclaimer.
#
#   2.  Redistributions in binary form must reproduce the above copyright 
#       notice, this list of conditions and the following disclaimer in the 
#       documentation and/or other materials provided with the distribution.
#
#   3.  Neither the name of the copyright holder nor the names of its 
#       contributors may be used to endorse or promote products derived from 
#       this software without specific prior written permission.
#
#   THIS SOFTWARE IS PROVIDED BY THE COPYRIGHT HOLDERS AND CONTRIBUTORS "AS IS"
#   AND ANY EXPRESS OR IMPLIED WARRANTIES, INCLUDING, BUT NOT LIMITED TO, 
#   THE IMPLIED WARRANTIES OF MERCHANTABILITY AND FITNESS FOR A PARTICULAR 
#   PURPOSE ARE DISCLAIMED. IN NO EVENT SHALL THE COPYRIGHT HOLDER OR 
#   CONTRIBUTORS BE LIABLE FOR ANY DIRECT, INDIRECT, INCIDENTAL, SPECIAL, 
#   EXEMPLARY, OR CONSEQUENTIAL DAMAGES (INCLUDING, BUT NOT LIMITED TO, 
#   PROCUREMENT OF SUBSTITUTE GOODS OR SERVICES; LOSS OF USE, DATA, OR PROFITS;
#   OR BUSINESS INTERRUPTION). HOWEVER CAUSED AND ON ANY THEORY OF LIABILITY, 
#   WHETHER IN CONTRACT, STRICT LIABILITY, OR TORT (INCLUDING NEGLIGENCE OR 
#   OTHERWISE) ARISING IN ANY WAY OUT OF THE USE OF THIS SOFTWARE, EVEN IF 
#   ADVISED OF THE POSSIBILITY OF SUCH DAMAGE.

from .registers import Register
from .mmio import MMIO
from .uio import UioController
from .xlnk import Xlnk
from .pl import PL
from .ps import Clocks
from .gpio import GPIO
from .devicetree import DeviceTreeSegment
from .interrupt import Interrupt
from .bitstream import Bitstream
from .overlay import Overlay
from .overlay import DefaultHierarchy
from .overlay import DefaultIP
from .overlay import UnsupportedConfiguration
from .pmbus import get_rails
from .pmbus import DataRecorder
from .buffer import allocate
from .pl_server import Device
from . import lib


__author__ = "Yun Rock Qu"
__copyright__ = "Copyright 2016, Xilinx"
__email__ = "pynq_support@xilinx.com"

__all__ = ['lib', 'tests']
<<<<<<< HEAD
__version__ = '2.5.4'
=======
__version__ = '2.6.0'
>>>>>>> fe35df9f
# This ID will always be tied to a specific release tag
# since the file will be modified to edit the version
__git_id__ = "$Id$"<|MERGE_RESOLUTION|>--- conflicted
+++ resolved
@@ -53,11 +53,7 @@
 __email__ = "pynq_support@xilinx.com"
 
 __all__ = ['lib', 'tests']
-<<<<<<< HEAD
-__version__ = '2.5.4'
-=======
 __version__ = '2.6.0'
->>>>>>> fe35df9f
 # This ID will always be tied to a specific release tag
 # since the file will be modified to edit the version
 __git_id__ = "$Id$"