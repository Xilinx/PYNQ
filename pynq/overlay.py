--- conflicted
+++ resolved
@@ -523,11 +523,8 @@
                     Clocks.set_pl_clk(i, div0, div1)
                 else:
                     Clocks.set_pl_clk(i)
-<<<<<<< HEAD
-=======
 
         self.set_axi_port_width()
->>>>>>> 49daf363
 
         super().download(self.parser)
         if dtbo:
