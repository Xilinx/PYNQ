--- conflicted
+++ resolved
@@ -1,8 +1,4 @@
-<<<<<<< HEAD
-#   Copyright (c) 2016-2020, Xilinx, Inc.
-=======
 #   Copyright (c) 2016-2021, Xilinx, Inc.
->>>>>>> e33e78a6
 #   All rights reserved.
 #
 #   Redistribution and use in source and binary forms, with or without
